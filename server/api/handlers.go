package api

import (
	"encoding/json"
	"io/ioutil"
	"log"
	"net/http"
	"pingpong/server/protocol"
	"pingpong/server/pubsub"
	"pingpong/server/state"
	"pingpong/server/token"
	"strings"
)

// TokenReceiver define a interface para receber o token
type TokenReceiver interface {
	SetToken(t *token.Token)
}

// APIServer lida com as requisições HTTP da API inter-servidores.
type APIServer struct {
	stateManager *state.StateManager
	broker       *pubsub.Broker
	serverAddr   string
	// O canal de token é injetado para que o handler possa notificar
	// o serviço de matchmaking quando o token for recebido.
<<<<<<< HEAD
	tokenAcquiredChan chan<- protocol.TokenState
}

// NewServer cria uma nova instância do servidor da API.
func NewServer(sm *state.StateManager, broker *pubsub.Broker, tokenChan chan<- protocol.TokenState, serverAddr string) *APIServer {
=======
	tokenAcquiredChan chan<- bool
	tokenReceiver     TokenReceiver
}

// NewServer cria uma nova instância do servidor da API.
func NewServer(sm *state.StateManager, broker *pubsub.Broker, tokenChan chan<- bool, serverAddr string, tokenReceiver TokenReceiver) *APIServer {
>>>>>>> 19122adb
	return &APIServer{
		stateManager:      sm,
		broker:            broker,
		tokenAcquiredChan: tokenChan,
		serverAddr:        serverAddr,
		tokenReceiver:     tokenReceiver,
	}
}

// Router configura e retorna um novo router HTTP com todos os endpoints da API.
func (s *APIServer) Router() http.Handler {
	mux := http.NewServeMux()
	mux.HandleFunc("/api/find-opponent", s.handleFindOpponent)
	mux.HandleFunc("/api/request-match", s.handleRequestMatch)
	mux.HandleFunc("/api/receive-token", s.handleReceiveToken)
	mux.HandleFunc("/matches/", s.handleMatchAction) // Novo endpoint para ações da partida
	mux.HandleFunc("/api/forward/message", s.handleForwardMessage)
	return mux
}

// sendToPlayer publica uma mensagem para um jogador específico através do broker.
func (s *APIServer) sendToPlayer(playerID string, msg protocol.ServerMsg) {
	s.broker.Publish("player."+playerID, msg)
}

// handleFindOpponent responde se este servidor tem um jogador na fila de matchmaking.
func (s *APIServer) handleFindOpponent(w http.ResponseWriter, r *http.Request) {
	// A lógica de aceder à fila foi movida para o StateManager
	// para garantir a segurança de concorrência.
	player := s.stateManager.GetFirstPlayerInQueue()

	if player != nil {
		w.Header().Set("Content-Type", "application/json")
		json.NewEncoder(w).Encode(map[string]string{
			"playerId": player.ID,
		})
		log.Printf("[API] Respondeu a /api/find-opponent: tenho o jogador %s", player.ID)
	} else {
		http.NotFound(w, r)
		log.Printf("[API] Respondeu a /api/find-opponent: não tenho jogadores na fila")
	}
}

// handleRequestMatch processa o pedido final para criar uma partida distribuída.
func (s *APIServer) handleRequestMatch(w http.ResponseWriter, r *http.Request) {
	var req struct {
		MatchID       string   `json:"matchId"`
		HostPlayerID  string   `json:"hostPlayerId"`
		GuestPlayerID string   `json:"guestPlayerId"`
		GuestCards    []string `json:"guestCards"` // Cartas para o jogador convidado
	}
	if err := json.NewDecoder(r.Body).Decode(&req); err != nil {
		http.Error(w, "Pedido inválido", http.StatusBadRequest)
		return
	}

	// Delega a lógica de confirmação e criação da partida para o StateManager.
	// Agora passa também as cartas do jogador convidado
	guestPlayer, err := s.stateManager.ConfirmAndCreateDistributedMatchWithCards(
		req.MatchID,
		req.GuestPlayerID,
		req.HostPlayerID,
		r.RemoteAddr, // O endereço do servidor anfitrião
		s.serverAddr, // O endereço deste servidor (convidado)
		s.broker,
		req.GuestCards,
	)

	if err != nil {
		log.Printf("[API] Pedido de partida para %s rejeitado: %v", req.GuestPlayerID, err)
		http.Error(w, err.Error(), http.StatusConflict) // 409 Conflict
		return
	}

	log.Printf("[API] Partida distribuída %s aceite para o jogador local %s com %d cartas.",
		req.MatchID, req.GuestPlayerID, len(req.GuestCards))

	// Notifica o jogador local (convidado) de que a partida foi encontrada.
	s.sendToPlayer(guestPlayer.ID, protocol.ServerMsg{
		T:          protocol.MATCH_FOUND,
		MatchID:    req.MatchID,
		OpponentID: req.HostPlayerID,
	})

	// --- INÍCIO DA CORREÇÃO ---
	// Envia o estado inicial (Rodada 1) para o jogador convidado (local).
	// Isto é crucial para que ele receba a sua mão inicial.
	// (Usamos FindMatchByID porque ConfirmAndCreateDistributedMatchWithCards já o criou)
	if match := s.stateManager.FindMatchByID(req.MatchID); match != nil {
		match.BroadcastState()
	}
	// --- FIM DA CORREÇÃO ---

	w.WriteHeader(http.StatusOK)
}

// handleReceiveToken recebe o token com cartas de outro servidor e notifica o serviço de matchmaking.
func (s *APIServer) handleReceiveToken(w http.ResponseWriter, r *http.Request) {
<<<<<<< HEAD
	if r.Method != http.MethodPost {
		http.Error(w, "Método não permitido", http.StatusMethodNotAllowed)
		return
	}

	var tokenState protocol.TokenState
	if err := json.NewDecoder(r.Body).Decode(&tokenState); err != nil {
		log.Printf("[API] Erro ao decodificar o estado do token: %v", err)
		http.Error(w, "Corpo do pedido inválido", http.StatusBadRequest)
		return
	}

	log.Printf("[API] Recebi o token do servidor anterior com estado: %+v", tokenState)

	select {
	case s.tokenAcquiredChan <- tokenState:
		// Notifica o matchmaking que pode começar a sua verificação.
	default:
		// Evita bloquear se o serviço de matchmaking não estiver pronto para receber.
		log.Println("[API] Aviso: canal do token bloqueado, não foi possível enviar o estado.")
=======
	// Lê o corpo da requisição
	body, err := ioutil.ReadAll(r.Body)
	if err != nil {
		log.Printf("[API] Erro ao ler corpo da requisição do token: %v", err)
		http.Error(w, "Erro ao ler token", http.StatusBadRequest)
		return
	}
	defer r.Body.Close()

	// Se o corpo estiver vazio, é o token inicial sem cartas
	if len(body) == 0 {
		log.Printf("[API] Recebi token vazio (bootstrap inicial).")
		select {
		case s.tokenAcquiredChan <- true:
		default:
		}
		w.WriteHeader(http.StatusOK)
		return
	}

	// Deserializa o token
	receivedToken, err := token.FromJSON(body)
	if err != nil {
		log.Printf("[API] Erro ao deserializar token: %v", err)
		http.Error(w, "Token inválido", http.StatusBadRequest)
		return
	}

	log.Printf("[API] Recebi o token com %d cartas no pool.", receivedToken.GetPoolSize())

	// Passa o token para o serviço de matchmaking
	if s.tokenReceiver != nil {
		s.tokenReceiver.SetToken(receivedToken)
	}

	// Notifica o matchmaking que pode começar a sua verificação
	select {
	case s.tokenAcquiredChan <- true:
	default:
		// Evita bloquear se o serviço de matchmaking não estiver pronto para receber
>>>>>>> 19122adb
	}

	w.WriteHeader(http.StatusOK)
}

// handleMatchAction recebe uma ação de um jogador remoto (ex: jogar uma carta)
// e aplica-a à partida local. A URL deve ser no formato /matches/{matchID}/action.
func (s *APIServer) handleMatchAction(w http.ResponseWriter, r *http.Request) {
	// Extrai o ID da partida da URL.
	pathParts := strings.Split(strings.TrimPrefix(r.URL.Path, "/matches/"), "/")
	if len(pathParts) < 2 || pathParts[1] != "action" {
		log.Printf("[API] URL de ação inválida: %s", r.URL.Path)
		http.NotFound(w, r)
		return
	}
	matchID := pathParts[0]

	// Decodifica o corpo da requisição para obter os detalhes da ação.
	var req struct {
		PlayerID string `json:"playerId"` // ID real do jogador
		CardID   string `json:"cardId"`   // ID da carta jogada
	}
	if err := json.NewDecoder(r.Body).Decode(&req); err != nil {
		http.Error(w, "Pedido inválido", http.StatusBadRequest)
		return
	}

	// Encontra a partida através do gestor de estado.
	match := s.stateManager.FindMatchByID(matchID)
	if match == nil {
		log.Printf("[API] Ação recebida para partida %s não encontrada", matchID)
		http.NotFound(w, r)
		return
	}

	// Aplica a jogada na partida
	if err := match.PlayCard(req.PlayerID, req.CardID); err != nil {
		log.Printf("[API] Erro ao processar jogada retransmitida de %s: %v", req.PlayerID, err)
		http.Error(w, err.Error(), http.StatusBadRequest)
		return
	}

	log.Printf("[API] Jogada retransmitida de %s processada com sucesso.", req.PlayerID)
	w.WriteHeader(http.StatusOK)
}

// handleForwardMessage recebe uma mensagem de estado do servidor anfitrião e a envia para o jogador local.
func (s *APIServer) handleForwardMessage(w http.ResponseWriter, r *http.Request) {
	var msg protocol.ServerMsg
	if err := json.NewDecoder(r.Body).Decode(&msg); err != nil {
		http.Error(w, "JSON inválido", http.StatusBadRequest)
		return
	}

	// O servidor que retransmite adiciona o ID do jogador alvo num cabeçalho.
	playerID := r.Header.Get("X-Player-ID")
	if playerID == "" {
		log.Printf("[API] Não foi possível retransmitir a mensagem, ID do jogador em falta no cabeçalho X-Player-ID.")
		http.Error(w, "ID do jogador em falta", http.StatusBadRequest)
		return
	}

	// Apenas encaminha a mensagem se o jogador estiver realmente online neste servidor.
	// Isso evita que um servidor processe mensagens para jogadores que não são seus.
	if s.stateManager.IsPlayerOnline(playerID) {
		log.Printf("[API] Retransmitindo mensagem do tipo %s para o jogador %s", msg.T, playerID)
		s.sendToPlayer(playerID, msg)
	} else {
		log.Printf("[API] Mensagem para %s ignorada, jogador não está online neste servidor.", playerID)
	}

	w.WriteHeader(http.StatusOK)
}<|MERGE_RESOLUTION|>--- conflicted
+++ resolved
@@ -24,20 +24,12 @@
 	serverAddr   string
 	// O canal de token é injetado para que o handler possa notificar
 	// o serviço de matchmaking quando o token for recebido.
-<<<<<<< HEAD
-	tokenAcquiredChan chan<- protocol.TokenState
-}
-
-// NewServer cria uma nova instância do servidor da API.
-func NewServer(sm *state.StateManager, broker *pubsub.Broker, tokenChan chan<- protocol.TokenState, serverAddr string) *APIServer {
-=======
 	tokenAcquiredChan chan<- bool
 	tokenReceiver     TokenReceiver
 }
 
 // NewServer cria uma nova instância do servidor da API.
 func NewServer(sm *state.StateManager, broker *pubsub.Broker, tokenChan chan<- bool, serverAddr string, tokenReceiver TokenReceiver) *APIServer {
->>>>>>> 19122adb
 	return &APIServer{
 		stateManager:      sm,
 		broker:            broker,
@@ -136,28 +128,6 @@
 
 // handleReceiveToken recebe o token com cartas de outro servidor e notifica o serviço de matchmaking.
 func (s *APIServer) handleReceiveToken(w http.ResponseWriter, r *http.Request) {
-<<<<<<< HEAD
-	if r.Method != http.MethodPost {
-		http.Error(w, "Método não permitido", http.StatusMethodNotAllowed)
-		return
-	}
-
-	var tokenState protocol.TokenState
-	if err := json.NewDecoder(r.Body).Decode(&tokenState); err != nil {
-		log.Printf("[API] Erro ao decodificar o estado do token: %v", err)
-		http.Error(w, "Corpo do pedido inválido", http.StatusBadRequest)
-		return
-	}
-
-	log.Printf("[API] Recebi o token do servidor anterior com estado: %+v", tokenState)
-
-	select {
-	case s.tokenAcquiredChan <- tokenState:
-		// Notifica o matchmaking que pode começar a sua verificação.
-	default:
-		// Evita bloquear se o serviço de matchmaking não estiver pronto para receber.
-		log.Println("[API] Aviso: canal do token bloqueado, não foi possível enviar o estado.")
-=======
 	// Lê o corpo da requisição
 	body, err := ioutil.ReadAll(r.Body)
 	if err != nil {
@@ -198,7 +168,6 @@
 	case s.tokenAcquiredChan <- true:
 	default:
 		// Evita bloquear se o serviço de matchmaking não estiver pronto para receber
->>>>>>> 19122adb
 	}
 
 	w.WriteHeader(http.StatusOK)
