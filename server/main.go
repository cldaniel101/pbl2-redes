package main

import (
	"fmt"
	"log"
	"net"
	"net/http"
	"os"
	"pingpong/server/game"
	"pingpong/server/protocol"
	"pingpong/server/pubsub"
	"sync"
	"time"
	"encoding/json"
	"strings"
)

// Variáveis globais para a topologia do anel
var (
	allServers        []string
	nextServerAddress string
)

// GameServer modificado para a lógica de token ring
type GameServer struct {
	// Atributos de estado local e comunicação com clientes
	cardDB           *game.CardDB
	packSystem       *game.PackSystem
	playersOnline    map[string]*protocol.PlayerConn
	matchmakingQueue []*protocol.PlayerConn
	activeMatches    map[string]*game.Match
	mu               sync.RWMutex
<<<<<<< HEAD
	broker           *pubsub.Broker
=======
	httpClient       *http.Client
	serverAddress    string

	// Novos atributos para a gestão do Token Ring
	tokenMutex        sync.Mutex
	hasToken          bool
	tokenAcquiredChan chan bool // Canal para sinalizar que o token foi recebido
>>>>>>> 50884698
}

// NewGameServer cria um novo servidor de jogo.
func NewGameServer(serverAddress string) *GameServer {
	cardDB := game.NewCardDB()
	if err := cardDB.LoadFromFile("cards.json"); err != nil {
		log.Fatalf("[SERVER] Erro ao carregar cartas: %v", err)
	}

	packConfig := game.PackConfig{CardsPerPack: 3, Stock: 100}
	packSystem := game.NewPackSystem(packConfig, cardDB)

	return &GameServer{
<<<<<<< HEAD
		cardDB:           cardDB,
		packSystem:       packSystem,
		playersOnline:    make(map[string]*protocol.PlayerConn),
		matchmakingQueue: make([]*protocol.PlayerConn, 0),
		activeMatches:    make(map[string]*game.Match),
		broker:           pubsub.NewBroker(),
	}
}

// tryCreateMatch verifica a fila de matchmaking e cria partidas
func (gs *GameServer) tryCreateMatch() {
	gs.mu.Lock()
	defer gs.mu.Unlock()

	// Precisa de pelo menos 2 jogadores na fila
	if len(gs.matchmakingQueue) < 2 {
		return
	}

	// Pega os dois primeiros jogadores da fila
	p1 := gs.matchmakingQueue[0]
	p2 := gs.matchmakingQueue[1]
	gs.matchmakingQueue = gs.matchmakingQueue[2:]

	// Gera ID único para a partida
	matchID := fmt.Sprintf("match_%d", time.Now().UnixNano())

	// Cria a partida
	match := game.NewMatch(matchID, p1, p2, gs.cardDB, gs.broker)
	gs.activeMatches[matchID] = match

	log.Printf("[SERVER] Partida criada: %s entre %s e %s", matchID, p1.ID, p2.ID)

	// Envia MATCH_FOUND para ambos jogadores
	gs.sendToPlayer(p1.ID, protocol.ServerMsg{
		T:          protocol.MATCH_FOUND,
		MatchID:    matchID,
		OpponentID: p2.ID,
	})

	gs.sendToPlayer(p2.ID, protocol.ServerMsg{
		T:          protocol.MATCH_FOUND,
		MatchID:    matchID,
		OpponentID: p1.ID,
	})

	// Envia estado inicial
	match.BroadcastState()

	// Monitora o fim da partida
	go gs.monitorMatch(match)
}

=======
		cardDB:            cardDB,
		packSystem:        packSystem,
		playersOnline:     make(map[string]*protocol.PlayerConn),
		matchmakingQueue:  make([]*protocol.PlayerConn, 0),
		activeMatches:     make(map[string]*game.Match),
		httpClient:        &http.Client{Timeout: 5 * time.Second},
		serverAddress:     serverAddress,
		tokenAcquiredChan: make(chan bool, 1), // Canal com buffer para não bloquear
	}
}

>>>>>>> 50884698
// monitorMatch monitora uma partida até seu término
func (gs *GameServer) monitorMatch(match *game.Match) {
	<-match.Done()
	gs.mu.Lock()
	defer gs.mu.Unlock()
	delete(gs.activeMatches, match.ID)
	log.Printf("[SERVER] Partida %s finalizada e removida", match.ID)
}

// findPlayerMatch encontra a partida de um jogador
func (gs *GameServer) findPlayerMatch(playerID string) *game.Match {
	gs.mu.RLock()
	defer gs.mu.RUnlock()

	for _, match := range gs.activeMatches {
		if match.P1.ID == playerID || match.P2.ID == playerID {
			return match
		}
	}
	return nil
}

func main() {
	tcpAddr := getEnv("LISTEN_ADDR", ":9000")
	apiAddr := getEnv("API_ADDR", ":8000")
	thisServerAddress := "http://" + getEnv("HOSTNAME", "localhost") + apiAddr

	// Lógica para descobrir a topologia do anel a partir de variáveis de ambiente
	allServersEnv := getEnv("ALL_SERVERS", thisServerAddress)
	allServers = strings.Split(allServersEnv, ",")
	myIndex := -1
	for i, addr := range allServers {
		if addr == thisServerAddress {
			myIndex = i
			break
		}
	}
	if myIndex == -1 {
		log.Fatalf("Endereço do servidor %s não encontrado na lista ALL_SERVERS", thisServerAddress)
	}

	nextIndex := (myIndex + 1) % len(allServers)
	nextServerAddress = allServers[nextIndex]
	log.Printf("[TOKEN_RING] Este servidor é %s. O próximo no anel é %s.", thisServerAddress, nextServerAddress)

	gameServer := NewGameServer(thisServerAddress)

	// Inicia o servidor HTTP para a API inter-servidores numa goroutine
	go func() {
		http.HandleFunc("/api/find-opponent", gameServer.handleFindOpponent)
		http.HandleFunc("/api/request-match", gameServer.handleRequestMatch)
		http.HandleFunc("/api/receive-token", gameServer.handleReceiveToken)
		log.Printf("[API_SERVER] A escutar em %s", apiAddr)
		if err := http.ListenAndServe(apiAddr, nil); err != nil {
			log.Fatalf("[API_SERVER] Erro ao iniciar servidor HTTP: %v", err)
		}
	}()

<<<<<<< HEAD
	// Goroutine para processar mensagens de clientes
	go gameServer.listenForClientMessages()

	log.Printf("[SERVER] Servidor pronto! Aguardando conexões...")
=======
	// Inicia o loop principal de matchmaking numa goroutine
	go gameServer.matchmakingLoop()

	// O primeiro servidor na lista (índice 0) é responsável por criar e iniciar o token
	if myIndex == 0 {
		log.Printf("[TOKEN_RING] Eu sou o nó inicial. A criar e a passar o token pela primeira vez.")
		// Dá o token a si mesmo para começar o ciclo
		go func() {
			time.Sleep(5 * time.Second) // Espera um pouco para os outros servidores estarem online
			gameServer.tokenAcquiredChan <- true
		}()
	}

	// Inicia o listener TCP para as conexões dos clientes
	ln, err := net.Listen("tcp", tcpAddr)
	if err != nil {
		log.Fatalf("[SERVER] Erro ao escutar TCP: %v", err)
	}
	defer ln.Close()
	log.Printf("[SERVER] A escutar jogadores em %s", tcpAddr)
>>>>>>> 50884698

	for {
		conn, err := ln.Accept()
		if err != nil {
			log.Printf("[SERVER] Erro ao aceitar conexão: %v", err)
			continue
		}
		go gameServer.handleConn(conn)
	}
}

// handleConn processa uma nova conexão de cliente
func (gs *GameServer) handleConn(conn net.Conn) {
	peer := conn.RemoteAddr().String()
	log.Printf("[SERVER] Nova conexão de %s", peer)
<<<<<<< HEAD

	player := protocol.NewPlayerConn(peer, conn)

=======
	player := protocol.NewPlayerConn(peer, conn)
>>>>>>> 50884698
	gs.mu.Lock()
	gs.playersOnline[peer] = player
	gs.mu.Unlock()

<<<<<<< HEAD
	// Cria um subscriber para este jogador
	playerSub := gs.broker.Subscribe(fmt.Sprintf("player.%s", player.ID))

	// Goroutine para enviar mensagens para o cliente
	go gs.writeLoop(player, playerSub)

=======
>>>>>>> 50884698
	defer func() {
		log.Printf("[SERVER] Desconectando %s", peer)
		gs.broker.Unsubscribe(playerSub)
		gs.cleanup(player)
		conn.Close()
	}()

<<<<<<< HEAD
	// Loop para ler mensagens do cliente e publicá-las
=======
>>>>>>> 50884698
	for {
		msg, err := player.ReadMsg()
		if err != nil {
			break
		}
		if msg == nil {
			break // EOF
		}
<<<<<<< HEAD

		// Publica a mensagem do cliente para ser processada
		gs.broker.Publish("client.messages", protocol.ClientAction{Player: player, Msg: msg})
	}
}

// listenForClientMessages escuta e processa mensagens de clientes do broker
func (gs *GameServer) listenForClientMessages() {
	sub := gs.broker.Subscribe("client.messages")
	for msg := range sub {
		if action, ok := msg.Payload.(protocol.ClientAction); ok {
			log.Printf("[SERVER] <- %s: %s", action.Player.ID, action.Msg.T)
			gs.handleMessage(action.Player, action.Msg)
		}
	}
}

// sendToPlayer envia uma mensagem para um jogador específico via pub/sub
func (gs *GameServer) sendToPlayer(playerID string, msg protocol.ServerMsg) {
	gs.broker.Publish(fmt.Sprintf("player.%s", playerID), msg)
}

// writeLoop envia mensagens de um subscriber para o PlayerConn
func (gs *GameServer) writeLoop(player *protocol.PlayerConn, sub pubsub.Subscriber) {
	for msg := range sub {
		if serverMsg, ok := msg.Payload.(protocol.ServerMsg); ok {
			player.SendMsg(serverMsg)
		}
=======
		log.Printf("[SERVER] <- %s: %s", peer, msg.T)
		gs.handleMessage(player, msg)
>>>>>>> 50884698
	}
}

// matchmakingLoop é o novo coração da lógica de matchmaking, baseado em token.
func (gs *GameServer) matchmakingLoop() {
	for {
		// 1. ESPERA - Bloqueia aqui até receber o token
		<-gs.tokenAcquiredChan
		log.Printf("[MATCHMAKING] Tenho o token. A verificar a fila...")

		// 2. AGE (Secção Crítica) - Executa a lógica de matchmaking
		gs.mu.Lock()
		if len(gs.matchmakingQueue) >= 2 {
			gs.createLocalMatch() // Lógica de partida local
		} else if len(gs.matchmakingQueue) == 1 {
			// player := gs.matchmakingQueue[0]
			gs.mu.Unlock() // Libera a trava local antes de chamadas de rede

			found := gs.findAndCreateDistributedMatch()
			if found {
				log.Printf("[MATCHMAKING] Partida distribuída criada com sucesso.")
			} else {
				log.Printf("[MATCHMAKING] Nenhum oponente distribuído encontrado.")
			}
		} else {
			gs.mu.Unlock()
			log.Printf("[MATCHMAKING] Fila vazia.")
		}

		// Pausa antes de passar o token para não sobrecarregar a rede
		time.Sleep(2 * time.Second)

		// 3. PASSA - Passa o token para o próximo servidor
		gs.passTokenToNextServer()
	}
}

// cleanup remove o jogador do sistema
func (gs *GameServer) cleanup(player *protocol.PlayerConn) {
	gs.mu.Lock()
	defer gs.mu.Unlock()

	// Remove da lista de jogadores online
	delete(gs.playersOnline, player.ID)

	// Limpa estados de rematch relacionados
	for _, p := range gs.playersOnline {
		if p.LastOpponent == player.ID {
			p.WantsRematch = false
		}
	}

	// Remove da fila de matchmaking
	for i, p := range gs.matchmakingQueue {
		if p.ID == player.ID {
			gs.matchmakingQueue = append(gs.matchmakingQueue[:i], gs.matchmakingQueue[i+1:]...)
			break
		}
	}

	// Notifica oponente se estava em partida
	for _, match := range gs.activeMatches {
		if match.P1.ID == player.ID || match.P2.ID == player.ID {
			var opponent *protocol.PlayerConn
			if match.P1.ID == player.ID {
				opponent = match.P2
			} else {
				opponent = match.P1
			}

			if opponent != nil {
				gs.sendToPlayer(opponent.ID, protocol.ServerMsg{
					T:    protocol.ERROR,
					Code: "OPPONENT_DISCONNECTED",
					Msg:  "Seu oponente desconectou",
				})
				gs.sendToPlayer(opponent.ID, protocol.ServerMsg{
					T:      protocol.MATCH_END,
					Result: protocol.WIN,
				})
			}

			// Remove a partida
			delete(gs.activeMatches, match.ID)
			break
		}
	}
}

func (gs *GameServer) createLocalMatch() {
	p1 := gs.matchmakingQueue[0]
	p2 := gs.matchmakingQueue[1]
	gs.matchmakingQueue = gs.matchmakingQueue[2:]
	gs.mu.Unlock()

	matchID := fmt.Sprintf("local_match_%d", time.Now().UnixNano())
	match := game.NewMatch(matchID, p1, p2, gs.cardDB)
	gs.mu.Lock()
	gs.activeMatches[matchID] = match
	gs.mu.Unlock()

	log.Printf("[SERVER] Partida local criada: %s", matchID)
	p1.SendMsg(protocol.ServerMsg{T: protocol.MATCH_FOUND, MatchID: matchID, OpponentID: p2.ID})
	p2.SendMsg(protocol.ServerMsg{T: protocol.MATCH_FOUND, MatchID: matchID, OpponentID: p1.ID})
	match.BroadcastState()
	go gs.monitorMatch(match)
}

func (gs *GameServer) findAndCreateDistributedMatch() bool {
	for _, serverAddr := range allServers {
		if serverAddr == gs.serverAddress {
			continue
		}
		resp, err := gs.httpClient.Get(serverAddr + "/api/find-opponent")
		if err == nil && resp.StatusCode == http.StatusOK {
			// ... Lógica para confirmar e criar a partida com POST para /api/request-match ...
			// Se a partida for criada, remover jogador da fila e retornar true
			resp.Body.Close()
		}
		if resp != nil {
			resp.Body.Close()
		}
	}
	return false
}

func (gs *GameServer) passTokenToNextServer() {
	gs.tokenMutex.Lock()
	gs.hasToken = false
	gs.tokenMutex.Unlock()

	log.Printf("[TOKEN_RING] A passar o token para %s...", nextServerAddress)
	_, err := gs.httpClient.Post(nextServerAddress+"/api/receive-token", "application/json", nil)
	if err != nil {
		log.Printf("[TOKEN_RING] ERRO ao passar o token: %v. O anel pode estar quebrado.", err)
		// Lógica de recuperação: tenta dar o token a si mesmo para recomeçar o ciclo
		time.Sleep(5 * time.Second)
		gs.tokenAcquiredChan <- true
	} else {
		log.Printf("[TOKEN_RING] Token passado com sucesso.")
	}
}

func (gs *GameServer) handleReceiveToken(w http.ResponseWriter, r *http.Request) {
	gs.tokenMutex.Lock()
	if gs.hasToken {
		gs.tokenMutex.Unlock()
		w.WriteHeader(http.StatusOK)
		return
	}
	gs.hasToken = true
	gs.tokenMutex.Unlock()

	log.Printf("[TOKEN_RING] Recebi o token do servidor anterior.")
	select {
	case gs.tokenAcquiredChan <- true:
	default: // Evita bloquear se o canal já estiver cheio
	}
	w.WriteHeader(http.StatusOK)
}

// handleMessage processa uma mensagem do cliente
func (gs *GameServer) handleMessage(player *protocol.PlayerConn, msg *protocol.ClientMsg) {
	switch msg.T {
	case protocol.FIND_MATCH:
		gs.handleFindMatch(player)
	case protocol.PLAY:
		gs.handlePlay(player, msg.CardID)
	case protocol.CHAT:
		gs.handleChat(player, msg.Text)
	case protocol.PING:
		gs.handlePing(player, msg.TS)
	case protocol.OPEN_PACK:
		gs.handleOpenPack(player)
	case protocol.LEAVE:
		gs.handleLeave(player)
	case protocol.AUTOPLAY:
		gs.handleAutoPlay(player, true)
	case protocol.NOAUTOPLAY:
		gs.handleAutoPlay(player, false)
	case protocol.REMATCH:
		gs.handleRematch(player)
	default:
		gs.sendToPlayer(player.ID, protocol.ServerMsg{
			T:    protocol.ERROR,
			Code: protocol.INVALID_MESSAGE,
			Msg:  "Tipo de mensagem desconhecido",
		})
	}
}

// handleFindMatch adiciona jogador à fila de matchmaking
func (gs *GameServer) handleFindMatch(player *protocol.PlayerConn) {
    gs.mu.Lock()
    defer gs.mu.Unlock()
    for _, p := range gs.matchmakingQueue {
        if p.ID == player.ID {
            return
        }
    }
    gs.matchmakingQueue = append(gs.matchmakingQueue, player)
    log.Printf("[SERVER] %s entrou na fila de matchmaking", player.ID)
}

// handlePlay processa uma jogada
func (gs *GameServer) handlePlay(player *protocol.PlayerConn, cardID string) {
	match := gs.findPlayerMatch(player.ID)
	if match == nil {
		gs.sendToPlayer(player.ID, protocol.ServerMsg{
			T:    protocol.ERROR,
			Code: protocol.MATCH_NOT_FOUND,
			Msg:  "Você não está em uma partida",
		})
		return
	}

	if err := match.PlayCard(player.ID, cardID); err != nil {
		gs.sendToPlayer(player.ID, protocol.ServerMsg{
			T:    protocol.ERROR,
			Code: protocol.INVALID_CARD,
			Msg:  err.Error(),
		})
		return
	}

	log.Printf("[SERVER] %s jogou carta %s", player.ID, cardID)
}

// handleChat processa mensagens de chat
func (gs *GameServer) handleChat(player *protocol.PlayerConn, text string) {
	match := gs.findPlayerMatch(player.ID)
	if match == nil {
		return
	}

	var opponent *protocol.PlayerConn
	if match.P1.ID == player.ID {
		opponent = match.P2
	} else {
		opponent = match.P1
	}

	if opponent != nil {
		// Envia mensagem de chat para o oponente
		gs.sendToPlayer(opponent.ID, protocol.ServerMsg{
			T:        protocol.CHAT_MESSAGE,
			SenderID: player.ID,
			Text:     text,
		})
		log.Printf("[SERVER] Chat de %s para %s: %s", player.ID, opponent.ID, text)
	}
}

// handlePing responde com PONG
func (gs *GameServer) handlePing(player *protocol.PlayerConn, ts int64) {
	player.LastPing = time.Now().UnixMilli()
	rtt := player.LastPing - ts

	gs.sendToPlayer(player.ID, protocol.ServerMsg{
		T:     protocol.PONG,
		TS:    ts,
		RTTMs: rtt,
	})
}

// handleOpenPack processa abertura de pacote
func (gs *GameServer) handleOpenPack(player *protocol.PlayerConn) {
	cards, err := gs.packSystem.OpenPack(player.ID)
	if err != nil {
		gs.sendToPlayer(player.ID, protocol.ServerMsg{
			T:    protocol.ERROR,
			Code: protocol.OUT_OF_STOCK,
			Msg:  err.Error(),
		})
		return
	}

	gs.sendToPlayer(player.ID, protocol.ServerMsg{
		T:     protocol.PACK_OPENED,
		Cards: cards,
		Stock: gs.packSystem.GetStock(),
	})

	log.Printf("[SERVER] %s abriu pacote: %v", player.ID, cards)
}

// handleLeave remove jogador da fila ou partida
func (gs *GameServer) handleLeave(player *protocol.PlayerConn) {
	gs.cleanup(player)
}

// handleAutoPlay configura o modo autoplay para o jogador
func (gs *GameServer) handleAutoPlay(player *protocol.PlayerConn, enable bool) {
	player.AutoPlay = enable

	if enable {
		gs.sendToPlayer(player.ID, protocol.ServerMsg{
			T:    protocol.ERROR,
			Code: "AUTOPLAY_ENABLED",
			Msg:  "Autoplay ativado - cartas serão jogadas automaticamente se não escolher em 12 segundos",
		})
		log.Printf("[SERVER] %s ativou autoplay", player.ID)
	} else {
		gs.sendToPlayer(player.ID, protocol.ServerMsg{
			T:    protocol.ERROR,
			Code: "AUTOPLAY_DISABLED",
			Msg:  "Autoplay desativado - você tem tempo ilimitado para jogar",
		})
		log.Printf("[SERVER] %s desativou autoplay", player.ID)
	}
}

// handleRematch processa solicitação de rematch
func (gs *GameServer) handleRematch(player *protocol.PlayerConn) {
	gs.mu.Lock()
	defer gs.mu.Unlock()

	// Verifica se o jogador tem um último oponente
	if player.LastOpponent == "" {
		gs.sendToPlayer(player.ID, protocol.ServerMsg{
			T:    protocol.ERROR,
			Code: "NO_LAST_OPPONENT",
			Msg:  "Você precisa terminar uma partida antes de solicitar rematch",
		})
		return
	}

	// Verifica se já está em uma partida
	if gs.findPlayerMatchUnsafe(player.ID) != nil {
		gs.sendToPlayer(player.ID, protocol.ServerMsg{
			T:    protocol.ERROR,
			Code: "ALREADY_IN_MATCH",
			Msg:  "Você já está em uma partida",
		})
		return
	}

	// Encontra o oponente
	var opponent *protocol.PlayerConn
	for _, p := range gs.playersOnline {
		if p.ID == player.LastOpponent {
			opponent = p
			break
		}
	}

	if opponent == nil {
		gs.sendToPlayer(player.ID, protocol.ServerMsg{
			T:    protocol.ERROR,
			Code: "OPPONENT_NOT_ONLINE",
			Msg:  "Seu último oponente não está online",
		})
		return
	}

	// Marca que o jogador quer rematch
	player.WantsRematch = true

	// Notifica o oponente sobre a solicitação
	gs.sendToPlayer(opponent.ID, protocol.ServerMsg{
		T:        protocol.REMATCH_REQUEST,
		SenderID: player.ID,
		Msg:      fmt.Sprintf("%s quer jogar novamente! Digite /rematch para aceitar.", player.ID),
	})

	gs.sendToPlayer(player.ID, protocol.ServerMsg{
		T:    protocol.ERROR,
		Code: "REMATCH_REQUESTED",
		Msg:  "Solicitação de rematch enviada! Aguardando resposta do oponente...",
	})

	log.Printf("[SERVER] %s solicitou rematch com %s", player.ID, opponent.ID)

	// Verifica se ambos querem rematch
	if opponent.WantsRematch && opponent.LastOpponent == player.ID {
		// Ambos querem rematch, cria nova partida
		gs.createRematch(player, opponent)
	}
}

// createRematch cria uma nova partida entre os mesmos jogadores
func (gs *GameServer) createRematch(p1, p2 *protocol.PlayerConn) {
	// Gera ID único para a nova partida
	matchID := fmt.Sprintf("rematch_%d", time.Now().UnixNano())

	// Cria a partida
	match := game.NewMatch(matchID, p1, p2, gs.cardDB, gs.broker)
	gs.activeMatches[matchID] = match

	// Reseta estados de rematch
	p1.WantsRematch = false
	p2.WantsRematch = false

	log.Printf("[SERVER] Rematch criado: %s entre %s e %s", matchID, p1.ID, p2.ID)

	// Envia confirmação de rematch aceito
	gs.sendToPlayer(p1.ID, protocol.ServerMsg{
		T:          protocol.REMATCH_ACCEPTED,
		MatchID:    matchID,
		OpponentID: p2.ID,
		Msg:        "Rematch aceito! Nova partida iniciada!",
	})

	gs.sendToPlayer(p2.ID, protocol.ServerMsg{
		T:          protocol.REMATCH_ACCEPTED,
		MatchID:    matchID,
		OpponentID: p1.ID,
		Msg:        "Rematch aceito! Nova partida iniciada!",
	})

	// Envia estado inicial
	match.BroadcastState()

	// Monitora o fim da nova partida
	go gs.monitorMatch(match)
}

// findPlayerMatchUnsafe encontra a partida de um jogador (sem lock)
func (gs *GameServer) findPlayerMatchUnsafe(playerID string) *game.Match {
	for _, match := range gs.activeMatches {
		if match.P1.ID == playerID || match.P2.ID == playerID {
			return match
		}
	}
	return nil
}

func getEnv(key, fallback string) string {
	if value, ok := os.LookupEnv(key); ok {
		return value
	}
	return fallback
}


// handleFindOpponent responde se este servidor tem um jogador na fila
func (gs *GameServer) handleFindOpponent(w http.ResponseWriter, r *http.Request) {
	gs.mu.RLock()
	defer gs.mu.RUnlock()

	if len(gs.matchmakingQueue) > 0 {
		player := gs.matchmakingQueue[0]
		w.Header().Set("Content-Type", "application/json")
		json.NewEncoder(w).Encode(map[string]string{
			"playerId": player.ID,
		})
		log.Printf("[API_SERVER] Respondi a /api/find-opponent: tenho o jogador %s", player.ID)
	} else {
		http.NotFound(w, r)
		log.Printf("[API_SERVER] Respondi a /api/find-opponent: não tenho jogadores na fila")
	}
}

// handleRequestMatch processa o pedido final para criar uma partida
func (gs *GameServer) handleRequestMatch(w http.ResponseWriter, r *http.Request) {
	// Lógica para verificar se o jogador ainda está disponível,
	// remover o jogador da fila local e confirmar a criação da partida.
	// Se tudo estiver OK, responde com http.StatusOK.
	// Se o jogador não estiver mais disponível, responde com um erro (ex: http.StatusConflict).
}<|MERGE_RESOLUTION|>--- conflicted
+++ resolved
@@ -1,6 +1,7 @@
 package main
 
 import (
+	"encoding/json"
 	"fmt"
 	"log"
 	"net"
@@ -9,10 +10,9 @@
 	"pingpong/server/game"
 	"pingpong/server/protocol"
 	"pingpong/server/pubsub"
+	"strings"
 	"sync"
 	"time"
-	"encoding/json"
-	"strings"
 )
 
 // Variáveis globais para a topologia do anel
@@ -30,9 +30,6 @@
 	matchmakingQueue []*protocol.PlayerConn
 	activeMatches    map[string]*game.Match
 	mu               sync.RWMutex
-<<<<<<< HEAD
-	broker           *pubsub.Broker
-=======
 	httpClient       *http.Client
 	serverAddress    string
 
@@ -40,7 +37,7 @@
 	tokenMutex        sync.Mutex
 	hasToken          bool
 	tokenAcquiredChan chan bool // Canal para sinalizar que o token foi recebido
->>>>>>> 50884698
+	broker            *pubsub.Broker
 }
 
 // NewGameServer cria um novo servidor de jogo.
@@ -54,61 +51,6 @@
 	packSystem := game.NewPackSystem(packConfig, cardDB)
 
 	return &GameServer{
-<<<<<<< HEAD
-		cardDB:           cardDB,
-		packSystem:       packSystem,
-		playersOnline:    make(map[string]*protocol.PlayerConn),
-		matchmakingQueue: make([]*protocol.PlayerConn, 0),
-		activeMatches:    make(map[string]*game.Match),
-		broker:           pubsub.NewBroker(),
-	}
-}
-
-// tryCreateMatch verifica a fila de matchmaking e cria partidas
-func (gs *GameServer) tryCreateMatch() {
-	gs.mu.Lock()
-	defer gs.mu.Unlock()
-
-	// Precisa de pelo menos 2 jogadores na fila
-	if len(gs.matchmakingQueue) < 2 {
-		return
-	}
-
-	// Pega os dois primeiros jogadores da fila
-	p1 := gs.matchmakingQueue[0]
-	p2 := gs.matchmakingQueue[1]
-	gs.matchmakingQueue = gs.matchmakingQueue[2:]
-
-	// Gera ID único para a partida
-	matchID := fmt.Sprintf("match_%d", time.Now().UnixNano())
-
-	// Cria a partida
-	match := game.NewMatch(matchID, p1, p2, gs.cardDB, gs.broker)
-	gs.activeMatches[matchID] = match
-
-	log.Printf("[SERVER] Partida criada: %s entre %s e %s", matchID, p1.ID, p2.ID)
-
-	// Envia MATCH_FOUND para ambos jogadores
-	gs.sendToPlayer(p1.ID, protocol.ServerMsg{
-		T:          protocol.MATCH_FOUND,
-		MatchID:    matchID,
-		OpponentID: p2.ID,
-	})
-
-	gs.sendToPlayer(p2.ID, protocol.ServerMsg{
-		T:          protocol.MATCH_FOUND,
-		MatchID:    matchID,
-		OpponentID: p1.ID,
-	})
-
-	// Envia estado inicial
-	match.BroadcastState()
-
-	// Monitora o fim da partida
-	go gs.monitorMatch(match)
-}
-
-=======
 		cardDB:            cardDB,
 		packSystem:        packSystem,
 		playersOnline:     make(map[string]*protocol.PlayerConn),
@@ -116,11 +58,11 @@
 		activeMatches:     make(map[string]*game.Match),
 		httpClient:        &http.Client{Timeout: 5 * time.Second},
 		serverAddress:     serverAddress,
+		broker:            pubsub.NewBroker(),
 		tokenAcquiredChan: make(chan bool, 1), // Canal com buffer para não bloquear
 	}
 }
 
->>>>>>> 50884698
 // monitorMatch monitora uma partida até seu término
 func (gs *GameServer) monitorMatch(match *game.Match) {
 	<-match.Done()
@@ -179,12 +121,6 @@
 		}
 	}()
 
-<<<<<<< HEAD
-	// Goroutine para processar mensagens de clientes
-	go gameServer.listenForClientMessages()
-
-	log.Printf("[SERVER] Servidor pronto! Aguardando conexões...")
-=======
 	// Inicia o loop principal de matchmaking numa goroutine
 	go gameServer.matchmakingLoop()
 
@@ -205,7 +141,11 @@
 	}
 	defer ln.Close()
 	log.Printf("[SERVER] A escutar jogadores em %s", tcpAddr)
->>>>>>> 50884698
+
+	// Goroutine para processar mensagens de clientes
+	go gameServer.listenForClientMessages()
+
+	log.Printf("[SERVER] Servidor pronto! Aguardando conexões...")
 
 	for {
 		conn, err := ln.Accept()
@@ -221,26 +161,19 @@
 func (gs *GameServer) handleConn(conn net.Conn) {
 	peer := conn.RemoteAddr().String()
 	log.Printf("[SERVER] Nova conexão de %s", peer)
-<<<<<<< HEAD
 
 	player := protocol.NewPlayerConn(peer, conn)
 
-=======
-	player := protocol.NewPlayerConn(peer, conn)
->>>>>>> 50884698
 	gs.mu.Lock()
 	gs.playersOnline[peer] = player
 	gs.mu.Unlock()
 
-<<<<<<< HEAD
 	// Cria um subscriber para este jogador
 	playerSub := gs.broker.Subscribe(fmt.Sprintf("player.%s", player.ID))
 
 	// Goroutine para enviar mensagens para o cliente
 	go gs.writeLoop(player, playerSub)
 
-=======
->>>>>>> 50884698
 	defer func() {
 		log.Printf("[SERVER] Desconectando %s", peer)
 		gs.broker.Unsubscribe(playerSub)
@@ -248,10 +181,7 @@
 		conn.Close()
 	}()
 
-<<<<<<< HEAD
 	// Loop para ler mensagens do cliente e publicá-las
-=======
->>>>>>> 50884698
 	for {
 		msg, err := player.ReadMsg()
 		if err != nil {
@@ -260,7 +190,6 @@
 		if msg == nil {
 			break // EOF
 		}
-<<<<<<< HEAD
 
 		// Publica a mensagem do cliente para ser processada
 		gs.broker.Publish("client.messages", protocol.ClientAction{Player: player, Msg: msg})
@@ -289,10 +218,6 @@
 		if serverMsg, ok := msg.Payload.(protocol.ServerMsg); ok {
 			player.SendMsg(serverMsg)
 		}
-=======
-		log.Printf("[SERVER] <- %s: %s", peer, msg.T)
-		gs.handleMessage(player, msg)
->>>>>>> 50884698
 	}
 }
 
@@ -389,7 +314,7 @@
 	gs.mu.Unlock()
 
 	matchID := fmt.Sprintf("local_match_%d", time.Now().UnixNano())
-	match := game.NewMatch(matchID, p1, p2, gs.cardDB)
+	match := game.NewMatch(matchID, p1, p2, gs.cardDB, gs.broker)
 	gs.mu.Lock()
 	gs.activeMatches[matchID] = match
 	gs.mu.Unlock()
@@ -486,15 +411,15 @@
 
 // handleFindMatch adiciona jogador à fila de matchmaking
 func (gs *GameServer) handleFindMatch(player *protocol.PlayerConn) {
-    gs.mu.Lock()
-    defer gs.mu.Unlock()
-    for _, p := range gs.matchmakingQueue {
-        if p.ID == player.ID {
-            return
-        }
-    }
-    gs.matchmakingQueue = append(gs.matchmakingQueue, player)
-    log.Printf("[SERVER] %s entrou na fila de matchmaking", player.ID)
+	gs.mu.Lock()
+	defer gs.mu.Unlock()
+	for _, p := range gs.matchmakingQueue {
+		if p.ID == player.ID {
+			return
+		}
+	}
+	gs.matchmakingQueue = append(gs.matchmakingQueue, player)
+	log.Printf("[SERVER] %s entrou na fila de matchmaking", player.ID)
 }
 
 // handlePlay processa uma jogada
@@ -727,7 +652,6 @@
 	return fallback
 }
 
-
 // handleFindOpponent responde se este servidor tem um jogador na fila
 func (gs *GameServer) handleFindOpponent(w http.ResponseWriter, r *http.Request) {
 	gs.mu.RLock()
